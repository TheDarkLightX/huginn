source 'https://rubygems.org'

gem 'protected_attributes', '~>1.0.7'

gem 'rails', '4.1.0'
gem 'mysql2', '~> 0.3.15'
gem 'devise', '~> 3.2.4'
gem 'kaminari', '~> 0.15.1'
gem 'bootstrap-kaminari-views', '~> 0.0.2'
gem 'rufus-scheduler', '~> 3.0.7', require: false
gem 'json', '~> 1.8.1'
gem 'jsonpath', '~> 0.5.3'
gem 'twilio-ruby', '~> 3.11.5'
gem 'ruby-growl', '~> 4.1.0'

gem 'delayed_job', '~> 4.0.0'
gem 'delayed_job_active_record', '~> 4.0.0'
gem 'daemons', '~> 1.1.9'

# To enable DelayedJobWeb, see the 'Enable DelayedJobWeb' section of the README.
# gem 'delayed_job_web'

gem 'foreman', '~> 0.63.0'

gem 'sass-rails',   '~> 4.0.0'
gem 'coffee-rails', '~> 4.0.0'
gem 'uglifier', '>= 1.3.0'
gem 'select2-rails', '~> 3.5.4'
gem 'jquery-rails', '~> 3.1.0'
gem 'ace-rails-ap', '~> 2.0.1'

# geokit-rails doesn't work with geokit 1.8.X but it specifies ~> 1.5
# in its own Gemfile.
gem 'geokit', '~> 1.8.4'
gem 'geokit-rails', '~> 2.0.1'

<<<<<<< HEAD
gem 'kramdown', '~> 1.3.3'
=======
gem 'kramdown', '~> 1.1.0'
gem 'faraday', '~> 0.9.0'
gem 'faraday_middleware'
>>>>>>> 8767e819
gem 'typhoeus', '~> 0.6.3'
gem 'nokogiri', '~> 1.6.1'

gem 'wunderground', '~> 1.2.0'
gem 'forecast_io', '~> 2.0.0'
gem 'rturk', '~> 2.12.1'

gem 'twitter', '~> 5.8.0'
gem 'twitter-stream', github: 'cantino/twitter-stream', branch: 'master'
gem 'em-http-request', '~> 1.1.2'
gem 'weibo_2', '~> 0.1.4'
gem 'hipchat', '~> 1.1.0'

gem 'therubyracer', '~> 0.12.1'

group :development do
  gem 'binding_of_caller'
  gem 'better_errors'
end

group :development, :test do
  gem 'dotenv-rails'
  gem 'pry'
  gem 'rspec-rails'
  gem 'rspec'
  gem 'shoulda-matchers'
  gem 'rr'
  gem 'delorean'
  gem 'webmock', require: false
  gem 'coveralls', require: false
end

group :production do
  gem 'dotenv-deployment'
  gem 'rack'
end<|MERGE_RESOLUTION|>--- conflicted
+++ resolved
@@ -34,13 +34,9 @@
 gem 'geokit', '~> 1.8.4'
 gem 'geokit-rails', '~> 2.0.1'
 
-<<<<<<< HEAD
 gem 'kramdown', '~> 1.3.3'
-=======
-gem 'kramdown', '~> 1.1.0'
 gem 'faraday', '~> 0.9.0'
 gem 'faraday_middleware'
->>>>>>> 8767e819
 gem 'typhoeus', '~> 0.6.3'
 gem 'nokogiri', '~> 1.6.1'
 
