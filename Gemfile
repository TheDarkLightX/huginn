--- conflicted
+++ resolved
@@ -29,11 +29,7 @@
 gem 'omniauth-twitter'
 
 # Tumblr Agents
-<<<<<<< HEAD
-gem 'tumblr_client', github: 'tumblr/tumblr_client', ref: '0c59b'
-=======
 gem 'tumblr_client', github: 'tumblr/tumblr_client', branch: 'master'  # '>= 0.8.5'
->>>>>>> ad7c5a5e
 gem 'omniauth-tumblr'
 
 # Dropbox Agents
