jane_website_agent:
  type: Agents::WebsiteAgent
  user: jane
  events_count: 1
  schedule: "5pm"
  name: "ZKCD"
  guid: <%= SecureRandom.hex %>
  options: <%= {
                 :url => "http://trailers.apple.com/trailers/home/rss/newtrailers.rss",
                 :expected_update_period_in_days => 2,
                 :mode => :on_change,
                 :extract => {
                     :title => {:css => "item title", :text => true},
                     :url => {:css => "item link", :text => true}
                 }
               }.to_json.inspect %>

bob_website_agent:
  type: Agents::WebsiteAgent
  user: bob
  events_count: 1
  schedule: "midnight"
  name: "ZKCD"
  guid: <%= SecureRandom.hex %>
  options: <%= {
                 :url => "http://xkcd.com",
                 :expected_update_period_in_days => 2,
                 :mode => :on_change,
                 :extract => {
                   :url => {:css => "#comic img", :attr => "src"},
                   :title => {:css => "#comic img", :attr => "title"}
                 }
               }.to_json.inspect %>

bob_weather_agent:
  type: Agents::WeatherAgent
  user: bob
  schedule: "midnight"
  name: "SF Weather"
  guid: <%= SecureRandom.hex %>
  keep_events_for: 45
  options: <%= {
                 :location => 94102,
                 :lat => 37.779329,
                 :lng => -122.41915,
                 :api_key => 'test'
               }.to_json.inspect %>

jane_weather_agent:
  type: Agents::WeatherAgent
  user: jane
  schedule: "midnight"
  name: "SF Weather"
  guid: <%= SecureRandom.hex %>
  keep_events_for: 30
  options: <%= {
                 :location => 94103,
                 :lat => 37.779329,
                 :lng => -122.41915,
                 :api_key => 'test'
               }.to_json.inspect %>

jane_rain_notifier_agent:
  type: Agents::TriggerAgent
  user: jane
  name: "Jane's Rain Watcher"
  guid: <%= SecureRandom.hex %>
  options: <%= {
                 :expected_receive_period_in_days => "2",
                 :rules => [{
                   :type => "regex",
                   :value => "rain",
                   :path => "conditions"
                 }],
                 :message => "Just so you know, it looks like '<conditions>' tomorrow in <location>"
               }.to_json.inspect %>

bob_rain_notifier_agent:
  type: Agents::TriggerAgent
  user: bob
  name: "Bob's Rain Watcher"
  guid: <%= SecureRandom.hex %>
  options: <%= {
                 :expected_receive_period_in_days => "2",
                 :rules => [{
                   :type => "regex",
                   :value => "rain",
                   :path => "conditions"
                  }],
                 :message => "Just so you know, it looks like '<conditions>' tomorrow in <location>"
               }.to_json.inspect %>

bob_twitter_user_agent:
  type: Agents::TwitterUserAgent
  user: bob
  name: "Bob's Twitter User Watcher"
  guid: <%= SecureRandom.hex %>
  options: <%= {
      :username => "tectonic",
      :expected_update_period_in_days => "2",
      :consumer_key => "---",
      :consumer_secret => "---",
      :oauth_token => "---",
      :oauth_token_secret => "---"
    }.to_json.inspect %>

bob_manual_event_agent:
  type: Agents::ManualEventAgent
  user: bob
  name: "Bob's event testing agent"
<<<<<<< HEAD

bob_basecamp_agent:
  type: Agents::BasecampAgent
  user: bob
  service: generic
=======
  guid: <%= SecureRandom.hex %>
>>>>>>> fb0b423a
<|MERGE_RESOLUTION|>--- conflicted
+++ resolved
@@ -108,12 +108,10 @@
   type: Agents::ManualEventAgent
   user: bob
   name: "Bob's event testing agent"
-<<<<<<< HEAD
+  guid: <%= SecureRandom.hex %>
 
 bob_basecamp_agent:
   type: Agents::BasecampAgent
   user: bob
   service: generic
-=======
-  guid: <%= SecureRandom.hex %>
->>>>>>> fb0b423a
+  guid: <%= SecureRandom.hex %>