--- conflicted
+++ resolved
@@ -25,19 +25,11 @@
   end
 
   def twitter_oauth_token
-<<<<<<< HEAD
-    self.service.token
-  end
-
-  def twitter_oauth_token_secret
-    self.service.secret
-=======
     service.token
   end
 
   def twitter_oauth_token_secret
     service.secret
->>>>>>> 02274966
   end
 
   def twitter
