require 'json_serialized_field'

# Events are how Huginn Agents communicate and log information about the world.  Events can be emitted and received by
# Agents.  They contain a serialized `payload` of arbitrary JSON data, as well as optional `lat`, `lng`, and `expires_at`
# fields.
class Event < ActiveRecord::Base
  include JSONSerializedField
  include LiquidDroppable

  attr_accessible :lat, :lng, :payload, :user_id, :user, :expires_at

  acts_as_mappable

  json_serialize :payload

  belongs_to :user
  belongs_to :agent, :counter_cache => true

  has_many :agent_logs_as_inbound_event, :class_name => "AgentLog", :foreign_key => :inbound_event_id, :dependent => :nullify
  has_many :agent_logs_as_outbound_event, :class_name => "AgentLog", :foreign_key => :outbound_event_id, :dependent => :nullify

  scope :recent, lambda { |timespan = 12.hours.ago|
    where("events.created_at > ?", timespan)
  }

<<<<<<< HEAD
  after_create :update_agent_last_event_at
=======
  scope :expired, lambda {
    where("expires_at IS NOT NULL AND expires_at < ?", Time.now)
  }

>>>>>>> 9eee3dd9
  after_create :possibly_propagate

  # Emit this event again, as a new Event.
  def reemit!
    agent.create_event :payload => payload, :lat => lat, :lng => lng
  end

  # Look for Events whose `expires_at` is present and in the past.  Remove those events and then update affected Agents'
  # `events_counts` cache columns.  This method is called by bin/schedule.rb periodically.
  def self.cleanup_expired!
    affected_agents = Event.expired.group("agent_id").pluck(:agent_id)
    Event.expired.delete_all
    Agent.where(:id => affected_agents).update_all "events_count = (select count(*) from events where agent_id = agents.id)"
  end

  protected

  def update_agent_last_event_at
    agent.touch :last_event_at
  end

  def possibly_propagate
    #immediately schedule agents that want immediate updates
    propagate_ids = agent.receivers.where(:propagate_immediately => true).pluck(:id)
    Agent.receive!(:only_receivers => propagate_ids) unless propagate_ids.empty?
  end
end

class EventDrop
  def initialize(object)
    @payload = object.payload
    super
  end

  def before_method(key)
    @payload[key]
  end

  def each(&block)
    @payload.each(&block)
  end

  def agent
    @payload.fetch(__method__) {
      @object.agent
    }
  end

  def created_at
    @payload.fetch(__method__) {
      @object.created_at
    }
  end
end<|MERGE_RESOLUTION|>--- conflicted
+++ resolved
@@ -23,15 +23,12 @@
     where("events.created_at > ?", timespan)
   }
 
-<<<<<<< HEAD
   after_create :update_agent_last_event_at
-=======
+  after_create :possibly_propagate
+
   scope :expired, lambda {
     where("expires_at IS NOT NULL AND expires_at < ?", Time.now)
   }
-
->>>>>>> 9eee3dd9
-  after_create :possibly_propagate
 
   # Emit this event again, as a new Event.
   def reemit!
