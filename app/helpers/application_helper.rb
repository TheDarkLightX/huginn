--- conflicted
+++ resolved
@@ -41,17 +41,10 @@
     end
   end
 
-<<<<<<< HEAD
-  def icon_for_service(service)
-    case service.to_sym
-    when :twitter, :tumblr, :github, :dropbox
-      "<i class='fa fa-#{service}'></i>".html_safe
-=======
   def omniauth_provider_icon(provider)
     case provider.to_sym
-    when :twitter, :tumblr, :github
+    when :twitter, :tumblr, :github, :dropbox
       content_tag :i, '', class: "fa fa-#{provider}"
->>>>>>> f09bfd8a
     else
       content_tag :i, '', class: "fa fa-lock"
     end
